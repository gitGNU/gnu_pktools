/**********************************************************************
pkextract.cc: extract pixel values from raster image from a (vector or raster) sample
Copyright (C) 2008-2014 Pieter Kempeneers

This file is part of pktools

pktools is free software: you can redistribute it and/or modify
it under the terms of the GNU General Public License as published by
the Free Software Foundation, either version 3 of the License, or
(at your option) any later version.

pktools is distributed in the hope that it will be useful,
but WITHOUT ANY WARRANTY; without even the implied warranty of
MERCHANTABILITY or FITNESS FOR A PARTICULAR PURPOSE.  See the
GNU General Public License for more details.

You should have received a copy of the GNU General Public License
along with pktools.  If not, see <http://www.gnu.org/licenses/>.
***********************************************************************/
#include <assert.h>
#include <math.h>
#include <stdlib.h>
#include <sstream>
#include <string>
#include <algorithm>
#include <ctime>
#include <vector>
#include "imageclasses/ImgReaderGdal.h"
#include "imageclasses/ImgWriterOgr.h"
#include "base/Optionpk.h"
#include "algorithms/StatFactory.h"

#ifndef PI
#define PI 3.1415926535897932384626433832795
#endif

namespace rule{
  enum RULE_TYPE {point=0, mean=1, proportion=2, custom=3, minimum=4, maximum=5, maxvote=6, centroid=7, sum=8, median=9};
}

using namespace std;

int main(int argc, char *argv[])
{
  Optionpk<string> image_opt("i", "input", "Input image file");
  Optionpk<string> sample_opt("s", "sample", "Input sample vector file or class file (e.g. Corine CLC) if class option is set");
  Optionpk<string> output_opt("o", "output", "Output sample file (image file)");
  Optionpk<int> class_opt("c", "class", "Class(es) to extract from input sample image. Leave empty to extract all valid data pixels from sample file. Make sure to set classes if rule is set to maxvote or proportion");
  Optionpk<float> threshold_opt("t", "threshold", "threshold for selecting samples (randomly). Provide probability in percentage (>0) or absolute (<0). Use a single threshold for vector sample files. If using raster land cover maps as a sample file, you can provide a threshold value for each class (e.g. -t 80 -t 60). Use value 100 to select all pixels for selected class(es)", 100);
  Optionpk<float> polythreshold_opt("tp", "thresholdPolygon", "(absolute) threshold for selecting samples in each polygon");
  Optionpk<string> ogrformat_opt("f", "f", "Output sample file format","ESRI Shapefile");
  Optionpk<string> ftype_opt("ft", "ftype", "Field type (only Real or Integer)", "Real");
  Optionpk<string> ltype_opt("lt", "ltype", "Label type: In16 or String", "Integer");
  Optionpk<bool> polygon_opt("polygon", "polygon", "create OGRPolygon as geometry instead of OGRPoint. Only if sample option is also of polygon type.", false);
  Optionpk<int> band_opt("b", "band", "band index(es) to crop. Use -1 to use all bands)", -1);
  Optionpk<string> rule_opt("r", "rule", "rule how to report image information per feature. point (value at each point or at centroid if polygon), centroid, mean (of polygon), median (of polygon), proportion, minimum (of polygon), maximum (of polygon), maxvote, sum.", "point");
  Optionpk<string> layer_opt("ln", "ln", "layer name(s) in sample (leave empty to select all)");
  Optionpk<string> test_opt("test", "test", "Test sample file (use this option in combination with threshold<100 to create a training (output) and test set");
  Optionpk<string> mask_opt("m", "mask", "Mask image file");
  Optionpk<int> msknodata_opt("msknodata", "msknodata", "Mask value where image is invalid. If a single mask is used, more nodata values can be set. If more masks are used, use one value for each mask.", 1);
  // Optionpk<string> bufferOutput_opt("bu", "bu", "Buffer output shape file");
  Optionpk<string> fieldname_opt("bn", "bname", "Attribute field name of extracted raster band", "B");
  Optionpk<string> label_opt("cn", "cname", "name of the class label in the output vector file", "label");
  Optionpk<short> geo_opt("g", "geo", "use geo coordinates (set to 0 to use image coordinates)", 1);
  Optionpk<short> down_opt("down", "down", "down sampling factor. Can be used to create grid points", 1);
  Optionpk<short> boundary_opt("bo", "boundary", "boundary for selecting the sample", 1);
  // Optionpk<short> rbox_opt("rb", "rbox", "rectangular boundary box (total width in m) to draw around the selected pixel. Can not combined with class option. Use multiple rbox options for multiple boundary boxes. Use value 0 for no box)", 0);
  // Optionpk<short> cbox_opt("cbox", "cbox", "circular boundary (diameter in m) to draw around the selected pixel. Can not combined with class option. Use multiple cbox options for multiple boundary boxes. Use value 0 for no box)", 0);
  Optionpk<short> disc_opt("circ", "circular", "circular disc kernel boundary", 0);
  Optionpk<short> verbose_opt("v", "verbose", "verbose mode if > 0", 0);

  bool doProcess;//stop process when program was invoked with help option (-h --help)
  try{
    doProcess=image_opt.retrieveOption(argc,argv);
    sample_opt.retrieveOption(argc,argv);
    output_opt.retrieveOption(argc,argv);
    class_opt.retrieveOption(argc,argv);
    threshold_opt.retrieveOption(argc,argv);
    polythreshold_opt.retrieveOption(argc,argv);
    ogrformat_opt.retrieveOption(argc,argv);
    ftype_opt.retrieveOption(argc,argv);
    ltype_opt.retrieveOption(argc,argv);
    polygon_opt.retrieveOption(argc,argv);
    band_opt.retrieveOption(argc,argv);
    rule_opt.retrieveOption(argc,argv);
    layer_opt.retrieveOption(argc,argv);
    test_opt.retrieveOption(argc,argv);
    mask_opt.retrieveOption(argc,argv);
    msknodata_opt.retrieveOption(argc,argv);
    // bufferOutput_opt.retrieveOption(argc,argv);
    fieldname_opt.retrieveOption(argc,argv);
    label_opt.retrieveOption(argc,argv);
    geo_opt.retrieveOption(argc,argv);
    down_opt.retrieveOption(argc,argv);
    boundary_opt.retrieveOption(argc,argv);
    // rbox_opt.retrieveOption(argc,argv);
    // cbox_opt.retrieveOption(argc,argv);
    disc_opt.retrieveOption(argc,argv);
    verbose_opt.retrieveOption(argc,argv);
  }
  catch(string predefinedString){
    std::cout << predefinedString << std::endl;
    exit(0);
  }
  if(!doProcess){
    std::cout << "short option -h shows basic options only, use long option --help to show all options" << std::endl;
    exit(0);//help was invoked, stop processing
  }

  std::map<std::string, rule::RULE_TYPE> ruleMap;
  //initialize ruleMap
  ruleMap["point"]=rule::point;
  ruleMap["centroid"]=rule::centroid;
  ruleMap["mean"]=rule::mean;
  ruleMap["median"]=rule::median;
  ruleMap["proportion"]=rule::proportion;
  ruleMap["minimum"]=rule::minimum;
  ruleMap["maximum"]=rule::maximum;
  ruleMap["custom"]=rule::custom;
  ruleMap["maxvote"]=rule::maxvote;
  ruleMap["sum"]=rule::sum;

  if(verbose_opt[0])
    std::cout << class_opt << std::endl;
  statfactory::StatFactory stat;
  Vector2d<unsigned int> posdata;
  unsigned long int nsample=0;
  unsigned long int ntotalvalid=0;
  unsigned long int ntotalinvalid=0;
  vector<unsigned long int> nvalid(class_opt.size());
  vector<unsigned long int> ninvalid(class_opt.size());
  for(int it=0;it<nvalid.size();++it){
    nvalid[it]=0;
    ninvalid[it]=0;
  }
  short theDim=boundary_opt[0];
  if(verbose_opt[0]>1)
    std::cout << "boundary: " << boundary_opt[0] << std::endl;
  ImgReaderGdal imgReader;
  if(image_opt.empty()){
    std::cerr << "No image file provided (use option -i). Use --help for help information";
      exit(0);
  }
  if(output_opt.empty()){
    std::cerr << "No output file provided (use option -o). Use --help for help information";
      exit(0);
  }
  if(sample_opt.empty()){
    std::cerr << "No sample file provided (use option -s). Use --help for help information";
    exit(0);
  }
  try{
    imgReader.open(image_opt[0]);
  }
  catch(std::string errorstring){
    std::cout << errorstring << std::endl;
    exit(0);
  }
  int nband=(band_opt[0]<0)?imgReader.nrOfBand():band_opt.size();

  if(fieldname_opt.size()<nband){
    std::string bandString=fieldname_opt[0];
    fieldname_opt.clear();
    fieldname_opt.resize(nband);
    for(int iband=0;iband<nband;++iband){
      int theBand=(band_opt[0]<0)?iband:band_opt[iband];
      ostringstream fs;
      fs << bandString << theBand;
      fieldname_opt[iband]=fs.str();
    }
  }

  if(verbose_opt[0])
    std::cout << fieldname_opt << std::endl;
  vector<ImgReaderGdal> maskReader;
  if(mask_opt.size()){
    maskReader.resize(mask_opt.size());
    for(int imask=0;imask<mask_opt.size();++imask){
      if(verbose_opt[0]>1)
        std::cout << "opening mask image file " << mask_opt[imask] << std::endl;
      maskReader[imask].open(mask_opt[0]);
      if(imgReader.isGeoRef())
        assert(maskReader[imask].isGeoRef());
    }
  }

  Vector2d<int> maskBuffer;
  if(mask_opt.size()){
    maskBuffer.resize(mask_opt.size());
    for(int imask=0;imask<maskReader.size();++imask)
      maskBuffer[imask].resize(maskReader[imask].nrOfCol());
  }
  vector<double> oldmaskrow(mask_opt.size());
  for(int imask=0;imask<mask_opt.size();++imask)
    oldmaskrow[imask]=-1;
  
  if(verbose_opt[0]>1)
    std::cout << "Number of bands in input image: " << imgReader.nrOfBand() << std::endl;

  OGRFieldType fieldType;
  OGRFieldType labelType;
  int ogr_typecount=11;//hard coded for now!
  if(verbose_opt[0]>1)
    std::cout << "field and label types can be: ";
  for(int iType = 0; iType < ogr_typecount; ++iType){
    if(verbose_opt[0]>1)
      std::cout << " " << OGRFieldDefn::GetFieldTypeName((OGRFieldType)iType);
    if( OGRFieldDefn::GetFieldTypeName((OGRFieldType)iType) != NULL
        && EQUAL(OGRFieldDefn::GetFieldTypeName((OGRFieldType)iType),
                 ftype_opt[0].c_str()))
      fieldType=(OGRFieldType) iType;
    if( OGRFieldDefn::GetFieldTypeName((OGRFieldType)iType) != NULL
        && EQUAL(OGRFieldDefn::GetFieldTypeName((OGRFieldType)iType),
                 ltype_opt[0].c_str()))
      labelType=(OGRFieldType) iType;
  }
  switch( fieldType ){
  case OFTInteger:
  case OFTReal:
  case OFTRealList:
  case OFTString:
    if(verbose_opt[0]>1)
      std::cout << std::endl << "field type is: " << OGRFieldDefn::GetFieldTypeName(fieldType) << std::endl;
    break;
  default:
    cerr << "field type " << OGRFieldDefn::GetFieldTypeName(fieldType) << " not supported" << std::endl;
    exit(0);
    break;
  }
  switch( labelType ){
  case OFTInteger:
  case OFTReal:
  case OFTRealList:
  case OFTString:
    if(verbose_opt[0]>1)
      std::cout << std::endl << "label type is: " << OGRFieldDefn::GetFieldTypeName(labelType) << std::endl;
    break;
  default:
    cerr << "label type " << OGRFieldDefn::GetFieldTypeName(labelType) << " not supported" << std::endl;
    exit(0);
    break;
  }
  
  const char* pszMessage;
  void* pProgressArg=NULL;
  GDALProgressFunc pfnProgress=GDALTermProgress;
  double progress=0;
  srand(time(NULL));

  bool sampleIsRaster=false;
  ImgReaderOgr sampleReaderOgr;
  try{
    sampleReaderOgr.open(sample_opt[0]);
  }
  catch(string errorString){
    sampleIsRaster=true;
  }

  if(sampleIsRaster){
    if(class_opt.empty()){
      // std::cout << "Warning: no classes selected, if a classes must be extracted, set to -1 for all classes using option -c -1" << std::endl;
      ImgReaderGdal classReader;
      ImgWriterOgr ogrWriter;
      // if(verbose_opt[0]>1){
      //   std::cout << "reading position from " << sample_opt[0] << std::endl;
      //   std::cout << "class thresholds: " << std::endl;
      //   for(int iclass=0;iclass<class_opt.size();++iclass){
      //     if(threshold_opt.size()>1)
      //       std::cout << class_opt[iclass] << ": " << threshold_opt[iclass] << std::endl;
      //     else
      //       std::cout << class_opt[iclass] << ": " << threshold_opt[0] << std::endl;
      //   }
      // }
      classReader.open(sample_opt[0]);
      // vector<int> classBuffer(classReader.nrOfCol());
      vector<double> classBuffer(classReader.nrOfCol());
      Vector2d<double> imgBuffer(nband);//[band][col]
      vector<double> sample(2+nband);//x,y,band values
      Vector2d<double> writeBuffer;
      // vector<int> writeBufferClass;
      vector<double> writeBufferClass;
      vector<int> selectedClass;
      Vector2d<double> selectedBuffer;
      double oldimgrow=-1;
      int irow=0;
      int icol=0;
      if(verbose_opt[0]>1)
        std::cout << "extracting sample from image..." << std::endl;
      progress=0;
      pfnProgress(progress,pszMessage,pProgressArg);
      for(irow=0;irow<classReader.nrOfRow();++irow){
        if(irow%down_opt[0])
          continue;
        // classReader.readData(classBuffer,GDT_Int32,irow);
        classReader.readData(classBuffer,GDT_Float64,irow);
        double x,y;//geo coordinates
        double iimg,jimg;//image coordinates in img image
        for(icol=0;icol<classReader.nrOfCol();++icol){
          if(icol%down_opt[0])
            continue;
          // int theClass=0;
          double theClass=classBuffer[icol];
          // int processClass=-1;
          int processClass=0;
          // if(class_opt[0]<0){//process every class except 0
          //   if(classBuffer[icol]){
          //     processClass=0;
          //     theClass=classBuffer[icol];
          //   }
          // }
          // else{
          //   for(int iclass=0;iclass<class_opt.size();++iclass){
          //     if(classBuffer[icol]==class_opt[iclass]){
          //       processClass=iclass;
          //       theClass=class_opt[iclass];
          //     }
          //   }
          // }
          // if(processClass>=0){
          bool valid=true;
          if(valid){
            if(geo_opt[0]){
              classReader.image2geo(icol,irow,x,y);
              sample[0]=x;
              sample[1]=y;
              if(verbose_opt[0]>1){
                std::cout.precision(12);
                std::cout << theClass << " " << x << " " << y << std::endl;
              }
              //find col in img
              imgReader.geo2image(x,y,iimg,jimg);
              //nearest neighbour
              jimg=static_cast<int>(jimg);
              iimg=static_cast<int>(iimg);
              if(static_cast<int>(iimg)<0||static_cast<int>(iimg)>=imgReader.nrOfCol())
                continue;
            }
            else{
              iimg=icol;
              jimg=irow;
              sample[0]=iimg;
              sample[1]=jimg;
            }
            if(static_cast<int>(jimg)<0||static_cast<int>(jimg)>=imgReader.nrOfRow())
              continue;
            if(static_cast<int>(jimg)!=static_cast<int>(oldimgrow)){
              assert(imgBuffer.size()==nband);
              for(int iband=0;iband<nband;++iband){
                int theBand=(band_opt[0]<0)?iband:band_opt[iband];
                imgReader.readData(imgBuffer[iband],GDT_Float64,static_cast<int>(jimg),theBand);
                assert(imgBuffer[iband].size()==imgReader.nrOfCol());
              }
              oldimgrow=jimg;
            }
            // bool valid=true;
            for(int imask=0;imask<mask_opt.size();++imask){
              double colMask,rowMask;//image coordinates in mask image
              if(mask_opt.size()>1){//multiple masks
                if(geo_opt[0])
                  maskReader[imask].geo2image(x,y,colMask,rowMask);
                else{
                  colMask=icol;
                  rowMask=irow;
                }
                //nearest neighbour
                rowMask=static_cast<int>(rowMask);
                colMask=static_cast<int>(colMask);
                if(static_cast<int>(colMask)<0||static_cast<int>(colMask)>=maskReader[imask].nrOfCol())
                  continue;
                if(static_cast<int>(rowMask)!=static_cast<int>(oldmaskrow[imask])){
                  if(static_cast<int>(rowMask)<0||static_cast<int>(rowMask)>=maskReader[imask].nrOfRow())
                    continue;
                  else{
                    maskReader[imask].readData(maskBuffer[imask],GDT_Int32,static_cast<int>(rowMask));
                    oldmaskrow[imask]=rowMask;
                  }
                }
                int ivalue=0;
                if(mask_opt.size()==msknodata_opt.size())//one invalid value for each mask
                  ivalue=static_cast<int>(msknodata_opt[imask]);
                else//use same invalid value for each mask
                  ivalue=static_cast<int>(msknodata_opt[0]);
                if(maskBuffer[imask][colMask]==ivalue){
                  valid=false;
                  break;
                }
              }
              else if(maskReader.size()){
                if(geo_opt[0])
                  maskReader[0].geo2image(x,y,colMask,rowMask);
                else{
                  colMask=icol;
                  rowMask=irow;
                }
                //nearest neighbour
                rowMask=static_cast<int>(rowMask);
                colMask=static_cast<int>(colMask);
                if(static_cast<int>(colMask)<0||static_cast<int>(colMask)>=maskReader[0].nrOfCol())
                  continue;
                if(static_cast<int>(rowMask)!=static_cast<int>(oldmaskrow[0])){
                  if(static_cast<int>(rowMask)<0||static_cast<int>(rowMask)>=maskReader[0].nrOfRow())
                    continue;
                  else{
                    maskReader[0].readData(maskBuffer[0],GDT_Int32,static_cast<int>(rowMask));
                    oldmaskrow[0]=rowMask;
                  }
                }
                for(int ivalue=0;ivalue<msknodata_opt.size();++ivalue){
                  if(maskBuffer[0][colMask]==static_cast<int>(msknodata_opt[ivalue])){
                    valid=false;
                    break;
                  }
                }
              }
            }
            if(valid){
              for(int iband=0;iband<imgBuffer.size();++iband){
                if(imgBuffer[iband].size()!=imgReader.nrOfCol()){
                  std::cout << "Error in band " << iband << ": " << imgBuffer[iband].size() << "!=" << imgReader.nrOfCol() << std::endl;
                  assert(imgBuffer[iband].size()==imgReader.nrOfCol());
                }
                sample[iband+2]=imgBuffer[iband][static_cast<int>(iimg)];
              }
              float theThreshold=(threshold_opt.size()>1)?threshold_opt[processClass]:threshold_opt[0];
              if(theThreshold>0){//percentual value
                double p=static_cast<double>(rand())/(RAND_MAX);
                p*=100.0;
                if(p>theThreshold)
		  continue;//do not select for now, go to next column
              }
              else if(nvalid.size()>processClass){//absolute value
                if(nvalid[processClass]>-theThreshold)
                  continue;//do not select any more pixels for this class, go to next column to search for other classes
              }
	      writeBuffer.push_back(sample);
	      writeBufferClass.push_back(theClass);
	      ++ntotalvalid;
              if(nvalid.size()>processClass)
                ++(nvalid[processClass]);
	    }
            else{
              ++ntotalinvalid;
              if(ninvalid.size()>processClass)
                ++(ninvalid[processClass]);
            }
          }//processClass
        }//icol
        progress=static_cast<float>(irow+1.0)/classReader.nrOfRow();
        pfnProgress(progress,pszMessage,pProgressArg);
      }//irow
      progress=100;
      pfnProgress(progress,pszMessage,pProgressArg);
      if(writeBuffer.size()>0){
        assert(ntotalvalid==writeBuffer.size());
        if(verbose_opt[0]>0)
          std::cout << "creating image sample writer " << output_opt[0] << " with " << writeBuffer.size() << " samples (" << ntotalinvalid << " invalid)" << std::endl;
        ogrWriter.open(output_opt[0],ogrformat_opt[0]);
        char     **papszOptions=NULL;
        ostringstream slayer;
        slayer << "training data";
        std::string layername=slayer.str();
        ogrWriter.createLayer(layername, imgReader.getProjection(), wkbPoint, papszOptions);
        std::string fieldname="fid";//number of the point
        ogrWriter.createField(fieldname,OFTInteger);
        map<std::string,double> pointAttributes;
        ogrWriter.createField(label_opt[0],labelType);
        for(int iband=0;iband<nband;++iband){
          int theBand=(band_opt[0]<0)?iband:band_opt[iband];
          ogrWriter.createField(fieldname_opt[iband],fieldType);
        }
        std::cout << "writing sample to " << output_opt[0] << "..." << std::endl;
        progress=0;
        pfnProgress(progress,pszMessage,pProgressArg);
        for(int isample=0;isample<writeBuffer.size();++isample){
          if(verbose_opt[0]>1)
            std::cout << "writing sample " << isample << std::endl;
          pointAttributes[label_opt[0]]=writeBufferClass[isample];
          for(int iband=0;iband<writeBuffer[0].size()-2;++iband){
            int theBand=(band_opt[0]<0)?iband:band_opt[iband];
            // ostringstream fs;
            // if(nband==1)
            //   fs << fieldname_opt[0];
            // else
            //   fs << fieldname_opt[0] << theBand;
            // pointAttributes[fs.str()]=writeBuffer[isample][iband+2];
            pointAttributes[fieldname_opt[iband]]=writeBuffer[isample][iband+2];
          }
          if(verbose_opt[0]>1)
            std::cout << "all bands written" << std::endl;
          ogrWriter.addPoint(writeBuffer[isample][0],writeBuffer[isample][1],pointAttributes,fieldname,isample);
          progress=static_cast<float>(isample+1.0)/writeBuffer.size();
          pfnProgress(progress,pszMessage,pProgressArg);
        }
        ogrWriter.close();
      }
      else{
        std::cout << "No data found for any class " << std::endl;
      }
      classReader.close();
      nsample=writeBuffer.size();
      if(verbose_opt[0])
        std::cout << "total number of samples written: " << nsample << std::endl;
    }
    else{//class_opt.size()!=0
      assert(class_opt[0]);
      //   if(class_opt[0]){
      assert(threshold_opt.size()==1||threshold_opt.size()==class_opt.size());
      ImgReaderGdal classReader;
      ImgWriterOgr ogrWriter;
      if(verbose_opt[0]>1){
        std::cout << "reading position from " << sample_opt[0] << std::endl;
        std::cout << "class thresholds: " << std::endl;
        for(int iclass=0;iclass<class_opt.size();++iclass){
          if(threshold_opt.size()>1)
            std::cout << class_opt[iclass] << ": " << threshold_opt[iclass] << std::endl;
          else
            std::cout << class_opt[iclass] << ": " << threshold_opt[0] << std::endl;
        }
      }
      classReader.open(sample_opt[0]);
      vector<int> classBuffer(classReader.nrOfCol());
      // vector<double> classBuffer(classReader.nrOfCol());
      Vector2d<double> imgBuffer(nband);//[band][col]
      vector<double> sample(2+nband);//x,y,band values
      Vector2d<double> writeBuffer;
      vector<int> writeBufferClass;
      // vector<double> writeBufferClass;
      vector<int> selectedClass;
      Vector2d<double> selectedBuffer;
      double oldimgrow=-1;
      int irow=0;
      int icol=0;
      if(verbose_opt[0]>1)
        std::cout << "extracting sample from image..." << std::endl;
      progress=0;
      pfnProgress(progress,pszMessage,pProgressArg);
      for(irow=0;irow<classReader.nrOfRow();++irow){
        if(irow%down_opt[0])
          continue;
        classReader.readData(classBuffer,GDT_Int32,irow);
        // classReader.readData(classBuffer,GDT_Float64,irow);
        double x,y;//geo coordinates
        double iimg,jimg;//image coordinates in img image
        for(icol=0;icol<classReader.nrOfCol();++icol){
          if(icol%down_opt[0])
            continue;
          int theClass=0;
          // double theClass=0;
          int processClass=-1;
          if(class_opt.empty()){//process every class
            if(classBuffer[icol]){
              processClass=0;
              theClass=classBuffer[icol];
            }
          }
          else{
            for(int iclass=0;iclass<class_opt.size();++iclass){
              if(classBuffer[icol]==class_opt[iclass]){
                processClass=iclass;
                theClass=class_opt[iclass];
              }
            }
          }
          if(processClass>=0){
            //         if(classBuffer[icol]==class_opt[0]){
            if(geo_opt[0]){
              classReader.image2geo(icol,irow,x,y);
              sample[0]=x;
              sample[1]=y;
              if(verbose_opt[0]>1){
                std::cout.precision(12);
                std::cout << theClass << " " << x << " " << y << std::endl;
              }
              //find col in img
              imgReader.geo2image(x,y,iimg,jimg);
              //nearest neighbour
              jimg=static_cast<int>(jimg);
              iimg=static_cast<int>(iimg);
              if(static_cast<int>(iimg)<0||static_cast<int>(iimg)>=imgReader.nrOfCol())
                continue;
            }
            else{
              iimg=icol;
              jimg=irow;
              sample[0]=iimg;
              sample[1]=jimg;
            }
            if(static_cast<int>(jimg)<0||static_cast<int>(jimg)>=imgReader.nrOfRow())
              continue;
            if(static_cast<int>(jimg)!=static_cast<int>(oldimgrow)){
              assert(imgBuffer.size()==nband);
              for(int iband=0;iband<nband;++iband){
                int theBand=(band_opt[0]<0)?iband:band_opt[iband];
                imgReader.readData(imgBuffer[iband],GDT_Float64,static_cast<int>(jimg),theBand);
                assert(imgBuffer[iband].size()==imgReader.nrOfCol());
              }
              oldimgrow=jimg;
            }
            bool valid=true;
            for(int imask=0;imask<mask_opt.size();++imask){
              double colMask,rowMask;//image coordinates in mask image
              if(mask_opt.size()>1){//multiple masks
                if(geo_opt[0])
                  maskReader[imask].geo2image(x,y,colMask,rowMask);
                else{
                  colMask=icol;
                  rowMask=irow;
                }
                //nearest neighbour
                rowMask=static_cast<int>(rowMask);
                colMask=static_cast<int>(colMask);
                if(static_cast<int>(colMask)<0||static_cast<int>(colMask)>=maskReader[imask].nrOfCol())
                  continue;
                if(static_cast<int>(rowMask)!=static_cast<int>(oldmaskrow[imask])){
                  if(static_cast<int>(rowMask)<0||static_cast<int>(rowMask)>=maskReader[imask].nrOfRow())
                    continue;
                  else{
                    maskReader[imask].readData(maskBuffer[imask],GDT_Int32,static_cast<int>(rowMask));
                    oldmaskrow[imask]=rowMask;
                  }
                }
                int ivalue=0;
                if(mask_opt.size()==msknodata_opt.size())//one invalid value for each mask
                  ivalue=static_cast<int>(msknodata_opt[imask]);
                else//use same invalid value for each mask
                  ivalue=static_cast<int>(msknodata_opt[0]);
                if(maskBuffer[imask][colMask]==ivalue){
                  valid=false;
                  break;
                }
              }
              else if(maskReader.size()){
                if(geo_opt[0])
                  maskReader[0].geo2image(x,y,colMask,rowMask);
                else{
                  colMask=icol;
                  rowMask=irow;
                }
                //nearest neighbour
                rowMask=static_cast<int>(rowMask);
                colMask=static_cast<int>(colMask);
                if(static_cast<int>(colMask)<0||static_cast<int>(colMask)>=maskReader[0].nrOfCol())
                  continue;
                if(static_cast<int>(rowMask)!=static_cast<int>(oldmaskrow[0])){
                  if(static_cast<int>(rowMask)<0||static_cast<int>(rowMask)>=maskReader[0].nrOfRow())
                    continue;
                  else{
                    maskReader[0].readData(maskBuffer[0],GDT_Int32,static_cast<int>(rowMask));
                    oldmaskrow[0]=rowMask;
                  }
                }
                for(int ivalue=0;ivalue<msknodata_opt.size();++ivalue){
                  if(maskBuffer[0][colMask]==static_cast<int>(msknodata_opt[ivalue])){
                    valid=false;
                    break;
                  }
                }
              }
            }
            if(valid){
              for(int iband=0;iband<imgBuffer.size();++iband){
                if(imgBuffer[iband].size()!=imgReader.nrOfCol()){
                  std::cout << "Error in band " << iband << ": " << imgBuffer[iband].size() << "!=" << imgReader.nrOfCol() << std::endl;
                  assert(imgBuffer[iband].size()==imgReader.nrOfCol());
                }
                sample[iband+2]=imgBuffer[iband][static_cast<int>(iimg)];
              }
              float theThreshold=(threshold_opt.size()>1)?threshold_opt[processClass]:threshold_opt[0];
              if(theThreshold>0){//percentual value
                double p=static_cast<double>(rand())/(RAND_MAX);
                p*=100.0;
                if(p>theThreshold)
                  continue;//do not select for now, go to next column
              }
              else if(nvalid.size()>processClass){//absolute value
                if(nvalid[processClass]>-theThreshold)
                  continue;//do not select any more pixels for this class, go to next column to search for other classes
              }
              writeBuffer.push_back(sample);
              //             writeBufferClass.push_back(class_opt[processClass]);
              writeBufferClass.push_back(theClass);
              ++ntotalvalid;
              if(nvalid.size()>processClass)
                ++(nvalid[processClass]);
            }
            else{
              ++ntotalinvalid;
              if(ninvalid.size()>processClass)
                ++(ninvalid[processClass]);
            }
          }//processClass
        }//icol
        progress=static_cast<float>(irow+1.0)/classReader.nrOfRow();
        pfnProgress(progress,pszMessage,pProgressArg);
      }//irow
      if(writeBuffer.size()>0){
        assert(ntotalvalid==writeBuffer.size());
        if(verbose_opt[0]>0)
          std::cout << "creating image sample writer " << output_opt[0] << " with " << writeBuffer.size() << " samples (" << ntotalinvalid << " invalid)" << std::endl;
        ogrWriter.open(output_opt[0],ogrformat_opt[0]);
        char     **papszOptions=NULL;
        ostringstream slayer;
        slayer << "training data";
        std::string layername=slayer.str();
        ogrWriter.createLayer(layername, imgReader.getProjection(), wkbPoint, papszOptions);
        std::string fieldname="fid";//number of the point
        ogrWriter.createField(fieldname,OFTInteger);
        map<std::string,double> pointAttributes;
        //         ogrWriter.createField(label_opt[0],OFTInteger);
        ogrWriter.createField(label_opt[0],labelType);
        for(int iband=0;iband<nband;++iband){
          int theBand=(band_opt[0]<0)?iband:band_opt[iband];
          // ostringstream fs;
          // if(nband==1)
          //   fs << fieldname_opt[0];
          // else
          //   fs << fieldname_opt[0] << theBand;
          // ogrWriter.createField(fs.str(),fieldType);
          ogrWriter.createField(fieldname_opt[iband],fieldType);
        }
        pfnProgress(progress,pszMessage,pProgressArg);
        std::cout << "writing sample to " << output_opt[0] << "..." << std::endl;
        progress=0;
        pfnProgress(progress,pszMessage,pProgressArg);
        for(int isample=0;isample<writeBuffer.size();++isample){
          pointAttributes[label_opt[0]]=writeBufferClass[isample];
          for(int iband=0;iband<writeBuffer[0].size()-2;++iband){
            int theBand=(band_opt[0]<0)?iband:band_opt[iband];
            // ostringstream fs;
            // if(nband==1)
            //   fs << fieldname_opt[0];
            // else
            //   fs << fieldname_opt[0] << theBand;
            // pointAttributes[fs.str()]=writeBuffer[isample][iband+2];
            pointAttributes[fieldname_opt[iband]]=writeBuffer[isample][iband+2];
          }
          ogrWriter.addPoint(writeBuffer[isample][0],writeBuffer[isample][1],pointAttributes,fieldname,isample);
          progress=static_cast<float>(isample+1.0)/writeBuffer.size();
          pfnProgress(progress,pszMessage,pProgressArg);
        }
        ogrWriter.close();
      }
      else{
        std::cout << "No data found for any class " << std::endl;
      }
      classReader.close();
      nsample=writeBuffer.size();
      if(verbose_opt[0]){
        std::cout << "total number of samples written: " << nsample << std::endl;
        if(nvalid.size()==class_opt.size()){
          for(int iclass=0;iclass<class_opt.size();++iclass)
            std::cout << "class " << class_opt[iclass] << " has " << nvalid[iclass] << " samples" << std::endl;
        }
      }
    }
  }
  else{//vector file
    if(verbose_opt[0]>1)
      std::cout << "creating image sample writer " << output_opt[0] << std::endl;
    ImgWriterOgr ogrWriter;
    ImgWriterOgr ogrTestWriter;
    ogrWriter.open(output_opt[0],ogrformat_opt[0]);
    if(test_opt.size()){
      if(verbose_opt[0]>1)
	std::cout << "creating image test writer " << test_opt[0] << std::endl;
      ogrTestWriter.open(test_opt[0],ogrformat_opt[0]);
    }
      
    //support multiple layers
    int nlayerRead=sampleReaderOgr.getDataSource()->GetLayerCount();
    int ilayerWrite=0;
    if(verbose_opt[0])
      std::cout << "number of layers: " << nlayerRead << endl;
      
    for(int ilayer=0;ilayer<nlayerRead;++ilayer){
      OGRLayer *readLayer=sampleReaderOgr.getLayer(ilayer);
      string currentLayername=readLayer->GetName();
      if(layer_opt.size())
	if(find(layer_opt.begin(),layer_opt.end(),currentLayername)==layer_opt.end())
	  continue;
      cout << "processing layer " << currentLayername << endl;
      
      readLayer->ResetReading();
      OGRLayer *writeLayer;
      OGRLayer *writeTestLayer;

      if(polygon_opt[0]){
	if(verbose_opt[0])
	  std::cout << "create polygons" << std::endl;
	char **papszOptions=NULL;
	writeLayer=ogrWriter.createLayer(readLayer->GetName(), imgReader.getProjection(), wkbPolygon, papszOptions);
	if(test_opt.size())
	  writeTestLayer=ogrTestWriter.createLayer(readLayer->GetName(), imgReader.getProjection(), wkbPolygon, papszOptions);
      }
      else{
	if(verbose_opt[0])
	  std::cout << "create points in layer " << readLayer->GetName() << std::endl;
	char **papszOptions=NULL;

	writeLayer=ogrWriter.createLayer(readLayer->GetName(), imgReader.getProjection(), wkbPoint, papszOptions);
	if(test_opt.size()){
	  char **papszOptions=NULL;
	  writeTestLayer=ogrTestWriter.createLayer(readLayer->GetName(), imgReader.getProjection(), wkbPoint, papszOptions);
	}
      }
      if(verbose_opt[0])
	std::cout << "copy fields from layer " << ilayer << std::flush << std::endl;
      ogrWriter.copyFields(sampleReaderOgr,ilayer,ilayerWrite);

      if(test_opt.size()){
	if(verbose_opt[0])
	  std::cout << "copy fields test writer" << std::flush << std::endl;
	ogrTestWriter.copyFields(sampleReaderOgr,ilayer,ilayerWrite);
      }
      // vector<std::string> fieldnames;
      // if(verbose_opt[0])
      // 	std::cout << "get fields" << std::flush << std::endl;
      // sampleReaderOgr.getFields(fieldnames);
      // assert(fieldnames.size()==ogrWriter.getFieldCount(ilayerWrite));
      // map<std::string,double> pointAttributes;

      if(class_opt.size()){
	switch(ruleMap[rule_opt[0]]){
	case(rule::proportion):{//proportion for each class
	  for(int iclass=0;iclass<class_opt.size();++iclass){
	    ostringstream cs;
	    cs << class_opt[iclass];
	    ogrWriter.createField(cs.str(),fieldType,ilayerWrite);
	  }
	  break;
	}
	case(rule::custom):
	case(rule::maxvote):
	  ogrWriter.createField(label_opt[0],fieldType,ilayerWrite);
	if(test_opt.size())
	  ogrTestWriter.createField(label_opt[0],fieldType,ilayerWrite);
	break;
	}
      }
      else{
	for(int windowJ=-theDim/2;windowJ<(theDim+1)/2;++windowJ){
	  for(int windowI=-theDim/2;windowI<(theDim+1)/2;++windowI){
	    if(disc_opt[0]&&(windowI*windowI+windowJ*windowJ>(theDim/2)*(theDim/2)))
	      continue;
	    for(int iband=0;iband<nband;++iband){
	      int theBand=(band_opt[0]<0)?iband:band_opt[iband];
	      ostringstream fs;
	      if(theDim>1)
		fs << fieldname_opt[iband] << "_" << windowJ << "_" << windowI;
	      else
		fs << fieldname_opt[iband];
	      if(verbose_opt[0]>1)
		std::cout << "creating field " << fs.str() << std::endl;

	      ogrWriter.createField(fs.str(),fieldType,ilayerWrite);
	      if(test_opt.size())
		ogrTestWriter.createField(fs.str(),fieldType,ilayerWrite);
	    }
	  }
	}
      }
      OGRFeature *readFeature;
      unsigned long int ifeature=0;
      unsigned long int nfeature=sampleReaderOgr.getFeatureCount();
      progress=0;
      pfnProgress(progress,pszMessage,pProgressArg);
      while( (readFeature = readLayer->GetNextFeature()) != NULL ){
	bool validFeature=false;
	bool writeTest=false;//write this feature to test_opt[0] instead of output_opt
	if(verbose_opt[0]>0)
	  std::cout << "reading feature " << readFeature->GetFID() << std::endl;
	if(threshold_opt[0]>0){//percentual value
	  double p=static_cast<double>(rand())/(RAND_MAX);
	  p*=100.0;
	  if(p>threshold_opt[0]){
	    if(test_opt.size())
	      writeTest=true;
	    else
	      continue;//do not select for now, go to next feature
	  }
	}
	else{//absolute value
	  if(ntotalvalid>-threshold_opt[0]){
	    if(test_opt.size())
	      writeTest=true;
	    else
	      continue;//do not select any more pixels, go to next column feature
	  }
	}
	if(verbose_opt[0]>0)
	  std::cout << "processing feature " << readFeature->GetFID() << std::endl;
	//get x and y from readFeature
	double x,y;
	OGRGeometry *poGeometry;
	poGeometry = readFeature->GetGeometryRef();
	assert(poGeometry!=NULL);
	try{
	  if(wkbFlatten(poGeometry->getGeometryType()) == wkbPoint ){
	    assert(class_opt.size()<=1);//class_opt not implemented for point yet
	    OGRPoint *poPoint = (OGRPoint *) poGeometry;
	    x=poPoint->getX();
	    y=poPoint->getY();
	    bool valid=true;
	    for(int imask=0;imask<mask_opt.size();++imask){
	      double colMask,rowMask;//image coordinates in mask image
	      if(mask_opt.size()>1){//multiple masks
		maskReader[imask].geo2image(x,y,colMask,rowMask);
		//nearest neighbour
		rowMask=static_cast<int>(rowMask);
		colMask=static_cast<int>(colMask);
		if(static_cast<int>(colMask)<0||static_cast<int>(colMask)>=maskReader[imask].nrOfCol())
		  continue;
		if(static_cast<int>(rowMask)!=static_cast<int>(oldmaskrow[imask])){
		  if(static_cast<int>(rowMask)<0||static_cast<int>(rowMask)>=maskReader[imask].nrOfRow())
		    continue;
		  else{
		    maskReader[imask].readData(maskBuffer[imask],GDT_Int32,static_cast<int>(rowMask));
		    oldmaskrow[imask]=rowMask;
		    assert(maskBuffer.size()==maskReader[imask].nrOfBand());
		  }
		}
		//               char ivalue=0;
		int ivalue=0;
		if(mask_opt.size()==msknodata_opt.size())//one invalid value for each mask
		  ivalue=static_cast<int>(msknodata_opt[imask]);
		else//use same invalid value for each mask
		  ivalue=static_cast<int>(msknodata_opt[0]);
		if(maskBuffer[imask][colMask]==ivalue){
		  valid=false;
		  break;
		}
	      }
	      else if(maskReader.size()){
		maskReader[0].geo2image(x,y,colMask,rowMask);
		//nearest neighbour
		rowMask=static_cast<int>(rowMask);
		colMask=static_cast<int>(colMask);
		if(static_cast<int>(colMask)<0||static_cast<int>(colMask)>=maskReader[0].nrOfCol()){
		  continue;
		  // cerr << colMask << " out of mask col range!" << std::endl;
		  // cerr << x << " " << y << " " << colMask << " " << rowMask << std::endl;
		  // assert(static_cast<int>(colMask)>=0&&static_cast<int>(colMask)<maskReader[0].nrOfCol());
		}
              
		if(static_cast<int>(rowMask)!=static_cast<int>(oldmaskrow[0])){
		  if(static_cast<int>(rowMask)<0||static_cast<int>(rowMask)>=maskReader[0].nrOfRow()){
		    continue;
		    // cerr << rowMask << " out of mask row range!" << std::endl;
		    // cerr << x << " " << y << " " << colMask << " " << rowMask << std::endl;
		    // assert(static_cast<int>(rowMask)>=0&&static_cast<int>(rowMask)<imgReader.nrOfRow());
		  }
		  else{
		    maskReader[0].readData(maskBuffer[0],GDT_Int32,static_cast<int>(rowMask));
		    oldmaskrow[0]=rowMask;
		  }
		}
		for(int ivalue=0;ivalue<msknodata_opt.size();++ivalue){
		  if(maskBuffer[0][colMask]==static_cast<int>(msknodata_opt[ivalue])){
		    valid=false;
		    break;
		  }
		}
	      }
	    }
	    if(!valid)
	      continue;
	    else
	      validFeature=true;

	    double value;
	    double i_centre,j_centre;
	    if(geo_opt[0])
	      imgReader.geo2image(x,y,i_centre,j_centre);
	    else{
	      i_centre=x;
	      j_centre=y;
	    }
	    //nearest neighbour
	    j_centre=static_cast<int>(j_centre);
	    i_centre=static_cast<int>(i_centre);
	    //check if j_centre is out of bounds
	    if(static_cast<int>(j_centre)<0||static_cast<int>(j_centre)>=imgReader.nrOfRow())
	      continue;
	    //check if i_centre is out of bounds
	    if(static_cast<int>(i_centre)<0||static_cast<int>(i_centre)>=imgReader.nrOfCol())
	      continue;

	    // if(rbox_opt[0]){
	    //   assert(test_opt.empty());//not implemented
	    //   vector< vector<OGRPoint*> > points;
	    //   points.resize(rbox_opt.size());
	    //   if(verbose_opt[0]>1)
	    //     std::cout << "creating rectangular box for sample " << isample << ": ";
	    //   for(int ibox=0;ibox<rbox_opt.size();++ibox){
	    //     int npoint=4;
	    //     if(verbose_opt[0]>1)
	    //       std::cout << ibox << " ";
	    //     points[ibox].resize(npoint+1);
	    //     vector<OGRPoint> pbPoint(npoint+1);
	    //     pbPoint[0].setX(x-0.5*rbox_opt[ibox]);
	    //     pbPoint[0].setY(y+0.5*rbox_opt[ibox]);
	    //     points[ibox][0]=&(pbPoint[0]);//start point UL
	    //     points[ibox][4]=&(pbPoint[0]);//end point
	    //     pbPoint[1].setX(x+0.5*rbox_opt[ibox]);
	    //     pbPoint[1].setY(y+0.5*rbox_opt[ibox]);
	    //     points[ibox][1]=&(pbPoint[1]);//UR
	    //     pbPoint[2].setX(x+0.5*rbox_opt[ibox]);
	    //     pbPoint[2].setY(y-0.5*rbox_opt[ibox]);
	    //     points[ibox][2]=&(pbPoint[2]);//LR
	    //     pbPoint[3].setX(x-0.5*rbox_opt[ibox]);
	    //     pbPoint[3].setY(y-0.5*rbox_opt[ibox]);
	    //     points[ibox][3]=&(pbPoint[3]);//LL
	    //     std::string fieldname="fid";//number of the point
	    //     boxWriter.addRing(points[ibox],fieldname,isample);
	    //     // boxWriter.addLineString(points[ibox],fieldname,isample);
	    //   }
	    //   if(verbose_opt[0]>1)
	    //     std::cout << std::endl;
	    // }
	    // if(cbox_opt[0]>0){
	    //   vector< vector<OGRPoint*> > points;
	    //   points.resize(cbox_opt.size());
	    //   if(verbose_opt[0]>1)
	    //     std::cout << "creating circular box ";
	    //   for(int ibox=0;ibox<cbox_opt.size();++ibox){
	    //     int npoint=50;
	    //     if(verbose_opt[0]>1)
	    //       std::cout << ibox << " ";
	    //     points[ibox].resize(npoint+1);
	    //     vector<OGRPoint> pbPoint(npoint+1);
	    //     double radius=cbox_opt[ibox]/2.0;
	    //     double alpha=0;
	    //     for(int ipoint=0;ipoint<npoint;++ipoint){
	    //       alpha=ipoint*2.0*PI/static_cast<double>(npoint);
	    //       pbPoint[ipoint].setX(x+radius*cos(alpha));
	    //       pbPoint[ipoint].setY(y+radius*sin(alpha));
	    //       points[ibox][ipoint]=&(pbPoint[ipoint]);
	    //     }
	    //     alpha=0;
	    //     pbPoint[npoint].setX(x+radius*cos(alpha));
	    //     pbPoint[npoint].setY(y+radius*sin(alpha));
	    //     points[ibox][npoint]=&(pbPoint[npoint]);
	    //     std::string fieldname="fid";//number of the point
	    //     boxWriter.addRing(points[ibox],fieldname,isample);
	    //     // boxWriter.addLineString(points[ibox],fieldname,isample);
	    //   }
	    //   if(verbose_opt[0]>1)
	    //     std::cout << std::endl;
	    // }
      
	    OGRFeature *writeFeature;
	    if(verbose_opt[0]>1)
	      std::cout << "create feature " << sample_opt[0] << std::endl;
	    if(writeTest)
	      writeFeature = OGRFeature::CreateFeature(writeTestLayer->GetLayerDefn());
	    else
	      writeFeature = OGRFeature::CreateFeature(writeLayer->GetLayerDefn());
	    if(verbose_opt[0]>1)
	      std::cout << "copying fields from points " << sample_opt[0] << std::endl;
	    if(writeFeature->SetFrom(readFeature)!= OGRERR_NONE)
	      cerr << "writing feature failed" << std::endl;

	    if(verbose_opt[0]>1)
	      std::cout << "write feature has " << writeFeature->GetFieldCount() << " fields" << std::endl;

	    vector<double> windowBuffer;
	    for(int windowJ=-theDim/2;windowJ<(theDim+1)/2;++windowJ){
	      for(int windowI=-theDim/2;windowI<(theDim+1)/2;++windowI){
		if(disc_opt[0]&&(windowI*windowI+windowJ*windowJ>(theDim/2)*(theDim/2)))
		  continue;
		int j=j_centre+windowJ;
		//check if j is out of bounds
		if(static_cast<int>(j)<0||static_cast<int>(j)>=imgReader.nrOfRow())
		  continue;
		int i=i_centre+windowI;
		//check if i is out of bounds
		if(static_cast<int>(i)<0||static_cast<int>(i)>=imgReader.nrOfCol())
		  continue;
		if(verbose_opt[0]>1)
		  std::cout << "reading image value at " << i << "," << j;
		for(int iband=0;iband<nband;++iband){
		  int theBand=(band_opt[0]<0)?iband:band_opt[iband];
		  imgReader.readData(value,GDT_Float64,i,j,theBand);
		  if(verbose_opt[0]>1)
		    std::cout << ": " << value << std::endl;
		  ostringstream fs;
		  if(theDim>1)
		    fs << fieldname_opt[iband] << "_" << windowJ << "_" << windowI;
		  else
		    fs << fieldname_opt[iband];
		  if(verbose_opt[0]>1)
		    std::cout << "set field " << fs.str() << " to " << value << std::endl;
		  switch( fieldType ){
		  case OFTInteger:
		    writeFeature->SetField(fs.str().c_str(),static_cast<int>(value));
		    break;
		  case OFTString:
		    {
		      ostringstream os;
		      os << value;
		      writeFeature->SetField(fs.str().c_str(),os.str().c_str());
		      break;
		    }
		  case OFTReal:
		    writeFeature->SetField(fs.str().c_str(),value);
		    break;
		  case OFTRealList:{
		    int fieldIndex=writeFeature->GetFieldIndex(fs.str().c_str());
		    int nCount;
		    const double *theList;
		    theList=writeFeature->GetFieldAsDoubleList(fieldIndex,&nCount);
		    vector<double> vectorList(nCount+1);
		    for(int index=0;index<nCount;++index)
		      vectorList[nCount]=value;
		    writeFeature->SetField(fieldIndex,vectorList.size(),&(vectorList[0]));
		    break;
		  }
		  default://not supported
		    assert(0);
		    break;
		  }
		}
	      }
	    }
	    if(verbose_opt[0]>1)
	      std::cout << "creating point feature" << std::endl;
	    if(writeTest){
	      if(writeTestLayer->CreateFeature( writeFeature ) != OGRERR_NONE ){
		std::string errorString="Failed to create feature in shapefile";
		throw(errorString);
	      }
	    }
	    else{
	      if(writeLayer->CreateFeature( writeFeature ) != OGRERR_NONE ){
		std::string errorString="Failed to create feature in shapefile";
		throw(errorString);
	      }
	    }
	    OGRFeature::DestroyFeature( writeFeature );
	    // ++isample;
	    ++ntotalvalid;
	    if(verbose_opt[0])
	      std::cout << "ntotalvalid: " << ntotalvalid << std::endl;
	  }//if wkbPoint
	  else if(wkbFlatten(poGeometry->getGeometryType()) == wkbPolygon){
            
	    OGRPolygon readPolygon = *((OGRPolygon *) poGeometry);
	    OGRPolygon writePolygon;
	    OGRLinearRing writeRing;
	    OGRPoint writeCentroidPoint;
	    OGRFeature *writePolygonFeature;
	    OGRFeature *writeCentroidFeature;

	    readPolygon.closeRings();

	    if(verbose_opt[0]>1)
	      std::cout << "get point on polygon" << std::endl;
	    if(ruleMap[rule_opt[0]]==rule::centroid)
	      readPolygon.Centroid(&writeCentroidPoint);
	    else
	      readPolygon.PointOnSurface(&writeCentroidPoint);

	    double ulx,uly,lrx,lry;
	    double uli,ulj,lri,lrj;
	    if((polygon_opt[0]&&ruleMap[rule_opt[0]]==rule::point)||(ruleMap[rule_opt[0]]==rule::centroid)){
	      ulx=writeCentroidPoint.getX();
	      uly=writeCentroidPoint.getY();
	      lrx=ulx;
	      lry=uly;
	    }
	    else{
	      //get envelope
	      if(verbose_opt[0])
		std::cout << "reading envelope for polygon " << ifeature << std::endl;
	      OGREnvelope* psEnvelope=new OGREnvelope();
	      readPolygon.getEnvelope(psEnvelope);
	      ulx=psEnvelope->MinX;
	      uly=psEnvelope->MaxY;
	      lrx=psEnvelope->MaxX;
	      lry=psEnvelope->MinY;
	      delete psEnvelope;
	    }
	    if(geo_opt[0]){
	      imgReader.geo2image(ulx,uly,uli,ulj);
	      imgReader.geo2image(lrx,lry,lri,lrj);
	    }
	    else{
	      uli=ulx;
	      ulj=uly;
	      lri=lrx;
	      lrj=lry;
	    }
	    //nearest neighbour
	    ulj=static_cast<int>(ulj);
	    uli=static_cast<int>(uli);
	    lrj=static_cast<int>(lrj);
	    lri=static_cast<int>(lri);
	    //iterate through all pixels
	    if(verbose_opt[0]>1)
	      std::cout << "bounding box for polygon feature " << ifeature << ": " << uli << " " << ulj << " " << lri << " " << lrj << std::endl;

	    if(uli<0||lri>=imgReader.nrOfCol()||ulj<0||ulj>=imgReader.nrOfRow())
	      continue;

	    int nPointPolygon=0;

	    if(polygon_opt[0]){
	      if(writeTest)
		writePolygonFeature = OGRFeature::CreateFeature(writeTestLayer->GetLayerDefn());
	      else
		writePolygonFeature = OGRFeature::CreateFeature(writeLayer->GetLayerDefn());
	    }
	    else if(ruleMap[rule_opt[0]]!=rule::point){
	      if(writeTest)
		writeCentroidFeature = OGRFeature::CreateFeature(writeTestLayer->GetLayerDefn());
	      else
		writeCentroidFeature = OGRFeature::CreateFeature(writeLayer->GetLayerDefn());
	    }
	    // vector<double> polyValues;
	    Vector2d<double> polyValues;
	    vector<double> polyClassValues;
	    
	    if(class_opt.size()){
	      polyClassValues.resize(class_opt.size());
	      //initialize
	      for(int iclass=0;iclass<class_opt.size();++iclass)
		polyClassValues[iclass]=0;
	    }
	    else
	      polyValues.resize(nband);
	    vector< Vector2d<double> > readValues(nband);
	    for(int iband=0;iband<nband;++iband){
	      int theBand=(band_opt[0]<0)?iband:band_opt[iband];
	      //test
	      assert(uli>=0);
	      assert(uli<imgReader.nrOfCol());	      
	      assert(lri>=0);
	      assert(lri<imgReader.nrOfCol());	      
	      assert(ulj>=0);
	      assert(ulj<imgReader.nrOfRow());	      
	      assert(lrj>=0);
	      assert(lrj<imgReader.nrOfRow());	      
	      imgReader.readDataBlock(readValues[iband],GDT_Float64,uli,lri,ulj,lrj,theBand);
	    }
	    //todo: readDataBlock for maskReader...
	    OGRPoint thePoint;
	    for(int j=ulj;j<=lrj;++j){
	      for(int i=uli;i<=lri;++i){
		//check if within raster image
		if(i<0||i>=imgReader.nrOfCol())
		  continue;
		if(j<0||j>=imgReader.nrOfRow())
		  continue;
		//check if point is on surface
		double x=0;
		double y=0;
		imgReader.image2geo(i,j,x,y);
		thePoint.setX(x);
		thePoint.setY(y);
		
		if(ruleMap[rule_opt[0]]!=rule::centroid&&!readPolygon.Contains(&thePoint))
		  continue;
		bool valid=true;
		for(int imask=0;imask<mask_opt.size();++imask){
		  double colMask,rowMask;//image coordinates in mask image
		  if(mask_opt.size()>1){//multiple masks
		    maskReader[imask].geo2image(x,y,colMask,rowMask);
		    //nearest neighbour
		    rowMask=static_cast<int>(rowMask);
		    colMask=static_cast<int>(colMask);
		    if(static_cast<int>(colMask)<0||static_cast<int>(colMask)>=maskReader[imask].nrOfCol())
		      continue;
              
		    if(static_cast<int>(rowMask)!=static_cast<int>(oldmaskrow[imask])){
		      if(static_cast<int>(rowMask)<0||static_cast<int>(rowMask)>=maskReader[imask].nrOfRow())
			continue;
		      else{
			maskReader[imask].readData(maskBuffer[imask],GDT_Int32,static_cast<int>(rowMask));
			oldmaskrow[imask]=rowMask;
			assert(maskBuffer.size()==maskReader[imask].nrOfBand());
		      }
		    }
		    int ivalue=0;
		    if(mask_opt.size()==msknodata_opt.size())//one invalid value for each mask
		      ivalue=static_cast<int>(msknodata_opt[imask]);
		    else//use same invalid value for each mask
		      ivalue=static_cast<int>(msknodata_opt[0]);
		    if(maskBuffer[imask][colMask]==ivalue){
		      valid=false;
		      break;
		    }
		  }
		  else if(maskReader.size()){
		    maskReader[0].geo2image(x,y,colMask,rowMask);
		    //nearest neighbour
		    rowMask=static_cast<int>(rowMask);
		    colMask=static_cast<int>(colMask);
		    if(static_cast<int>(colMask)<0||static_cast<int>(colMask)>=maskReader[0].nrOfCol())
		      continue;
              
		    if(static_cast<int>(rowMask)!=static_cast<int>(oldmaskrow[0])){
		      if(static_cast<int>(rowMask)<0||static_cast<int>(rowMask)>=maskReader[0].nrOfRow())
			continue;
		      else{
			maskReader[0].readData(maskBuffer[0],GDT_Int32,static_cast<int>(rowMask));
			oldmaskrow[0]=rowMask;
		      }
		    }
		    for(int ivalue=0;ivalue<msknodata_opt.size();++ivalue){
		      if(maskBuffer[0][colMask]==static_cast<int>(msknodata_opt[ivalue])){
			valid=false;
			break;
		      }
		    }
		  }
		}
		if(!valid)
		  continue;
		else
		  validFeature=true;
		writeRing.addPoint(&thePoint);
		if(verbose_opt[0]>1)
		  std::cout << "point is on surface:" << thePoint.getX() << "," << thePoint.getY() << std::endl;
		++nPointPolygon;

		if(polythreshold_opt.size())
		  if(nPointPolygon>polythreshold_opt[0])
		    continue;
		// throw(nPointPolygon);
		OGRFeature *writePointFeature;
		if(!polygon_opt[0]){
		  //create feature
		  if(ruleMap[rule_opt[0]]==rule::point){//do not create in case of mean, median, sum or centroid (only create point at centroid)
		    if(writeTest)
		      writePointFeature = OGRFeature::CreateFeature(writeTestLayer->GetLayerDefn());
		    else
		      writePointFeature = OGRFeature::CreateFeature(writeLayer->GetLayerDefn());
		    if(verbose_opt[0]>1)
		      std::cout << "copying fields from polygons " << sample_opt[0] << std::endl;
		    if(writePointFeature->SetFrom(readFeature)!= OGRERR_NONE)
		      cerr << "writing feature failed" << std::endl;
		    writePointFeature->SetGeometry(&thePoint);
		    OGRGeometry *updateGeometry;
		    updateGeometry = writePointFeature->GetGeometryRef();
		    OGRPoint *poPoint = (OGRPoint *) updateGeometry;
		    if(verbose_opt[0]>1)
		      std::cout << "write feature has " << writePointFeature->GetFieldCount() << " fields" << std::endl;
		  }
		}
		if(class_opt.size()){
		  short value=((readValues[0])[j-ulj])[i-uli];
		  for(int iclass=0;iclass<class_opt.size();++iclass){
		    if(value==class_opt[iclass])
		      polyClassValues[iclass]+=1;
		  }
		}
		else{
		  for(int iband=0;iband<nband;++iband){
		    int theBand=(band_opt[0]<0)?iband:band_opt[iband];
		    assert(j-ulj>=0);
		    assert(j-ulj<readValues[iband].size());
		    assert(i-uli>=0);
		    assert(i-uli<((readValues[iband])[j-ulj]).size());
		    double value=((readValues[iband])[j-ulj])[i-uli];
		    // imgReader.readData(value,GDT_Float64,i,j,theBand);
		    if(verbose_opt[0]>1)
		      std::cout << ": " << value << std::endl;
		    if(polygon_opt[0]||ruleMap[rule_opt[0]]!=rule::point)
		      polyValues[iband].push_back(value);
		    else{
		      if(verbose_opt[0]>1)
			std::cout << "set field " << fieldname_opt[iband] << " to " << value << std::endl;
		      switch( fieldType ){
		      case OFTInteger:
		      case OFTReal:
			writePointFeature->SetField(fieldname_opt[iband].c_str(),value);
			break;
		      case OFTString:
			writePointFeature->SetField(fieldname_opt[iband].c_str(),type2string<double>(value).c_str());
			break;
			// case OFTRealList:{
			//   int fieldIndex=writePointFeature->GetFieldIndex(fieldname_opt[iband].c_str());
			//   int nCount;
			//   const double *theList;
			//   theList=writePointFeature->GetFieldAsDoubleList(fieldIndex,&nCount);
			//   vector<double> vectorList(nCount+1);
			//   for(int index=0;index<nCount;++index)
			// 	vectorList[nCount]=value;
			//   writePointFeature->SetField(fieldIndex,vectorList.size(),&(vectorList[0]));
			//   break;
			// }
		      default://not supported
			assert(0);
			break;
		      }
		    }//else
		  }//iband
		}//else (class_opt.size())
		if(!polygon_opt[0]){
		  if(ruleMap[rule_opt[0]]==rule::point){//do not create in case of mean or median value (only at centroid)
		    //write feature
		    if(verbose_opt[0]>1)
		      std::cout << "creating point feature" << std::endl;
		    if(writeTest){
		      if(writeTestLayer->CreateFeature( writePointFeature ) != OGRERR_NONE ){
			std::string errorString="Failed to create feature in test shapefile";
			throw(errorString);
		      }
		    }
		    else{
		      if(writeLayer->CreateFeature( writePointFeature ) != OGRERR_NONE ){
			std::string errorString="Failed to create feature in shapefile";
			throw(errorString);
		      }
		    }
		    //destroy feature
		    OGRFeature::DestroyFeature( writePointFeature );
		    ++ntotalvalid;
		    if(verbose_opt[0])
		      std::cout << "ntotalvalid(2): " << ntotalvalid << std::endl;
		  }
		}
	      }
	    }
	    if(polygon_opt[0]||ruleMap[rule_opt[0]]!=rule::point){
	      //do not create if no points found within polygon
	      if(!nPointPolygon){
		if(verbose_opt[0])
		  cout << "no points found in polygon, continuing" << endl;
		continue;
	      }
	      //add ring to polygon
	      if(polygon_opt[0]){
		writePolygon.addRing(&writeRing);
		writePolygon.closeRings();
		//write geometry of writePolygon
		writePolygonFeature->SetGeometry(&writePolygon);
		if(writePolygonFeature->SetFrom(readFeature)!= OGRERR_NONE)
		  cerr << "writing feature failed" << std::endl;
		if(verbose_opt[0]>1)
		  std::cout << "copying new fields write polygon " << sample_opt[0] << std::endl;
		if(verbose_opt[0]>1)
		  std::cout << "write feature has " << writePolygonFeature->GetFieldCount() << " fields" << std::endl;
		//write polygon feature
	      }
	      else{//write value of polygon to centroid point
		//create feature
		if(verbose_opt[0]>1)
		  std::cout << "copying fields from polygons " << sample_opt[0] << std::endl;
		if(writeCentroidFeature->SetFrom(readFeature)!= OGRERR_NONE)
		  cerr << "writing feature failed" << std::endl;
		writeCentroidFeature->SetGeometry(&writeCentroidPoint);
		OGRGeometry *updateGeometry;
		updateGeometry = writeCentroidFeature->GetGeometryRef();
		assert(wkbFlatten(updateGeometry->getGeometryType()) == wkbPoint );
		if(verbose_opt[0]>1)
		  std::cout << "write feature has " << writeCentroidFeature->GetFieldCount() << " fields" << std::endl;
	      }
	      if(class_opt.empty()){
		if(ruleMap[rule_opt[0]]==rule::point){//value at each point (or at centroid of polygon if line is set)
		  if(verbose_opt[0])
		    std::cout << "number of points in polygon: " << nPointPolygon << std::endl;
		  for(int index=0;index<polyValues.size();++index){
		    //test
		    assert(polyValues[index].size()==1);
		    double theValue=polyValues[index].back();

		    if(verbose_opt[0])
		      std::cout << "number of points in polygon: " << nPointPolygon << std::endl;
		    int theBand=(band_opt[0]<0)?index:band_opt[index];

		    if(verbose_opt[0]>1)
		      std::cout << "set field " << fieldname_opt[index] << " to " << theValue << std::endl;
		    switch( fieldType ){
		    case OFTInteger:
		    case OFTReal:
		      if(polygon_opt[0])
			writePolygonFeature->SetField(fieldname_opt[index].c_str(),theValue);
		      else
			writeCentroidFeature->SetField(fieldname_opt[index].c_str(),theValue);
		      break;
		    case OFTString:
		      if(polygon_opt[0])
			writePolygonFeature->SetField(fieldname_opt[index].c_str(),type2string<double>(theValue).c_str());
		      else
			writeCentroidFeature->SetField(fieldname_opt[index].c_str(),type2string<double>(theValue).c_str());
		      break;
		      // case OFTRealList:{
		      //   int fieldIndex;
		      //   int nCount;
		      //   const double *theList;
		      //   vector<double> vectorList;
		      //   if(polygon_opt[0]){
		      //     fieldIndex=writePolygonFeature->GetFieldIndex(fieldname_opt[index].c_str());
		      //     theList=writePolygonFeature->GetFieldAsDoubleList(fieldIndex,&nCount);
		      //     vectorList.resize(nCount+1);
		      //     for(int index=0;index<nCount;++index)
		      // 	vectorList[index]=theList[index];
		      //     vectorList[nCount]=theValue;
		      //     writePolygonFeature->SetField(fieldIndex,vectorList.size(),&(vectorList[0]));
		      //   }
		      //   else{
		      //     fieldIndex=writeCentroidFeature->GetFieldIndex(fieldname_opt[index].c_str());
		      //     theList=writeCentroidFeature->GetFieldAsDoubleList(fieldIndex,&nCount);
		      //     vectorList.resize(nCount+1);
		      //     for(int index=0;index<nCount;++index)
		      // 	vectorList[index]=theList[index];
		      //     vectorList[nCount]=theValue;
		      //     writeCentroidFeature->SetField(fieldIndex,vectorList.size(),&(vectorList[0]));
		      //   }
		      //   break;
		      // }
		    default://not supported
		      std::cout << "field type not supported yet..." << std::endl;
		      break;
		    }
		  }
		}
		else{//ruleMap[rule_opt[0]] is not rule::point
		  double theValue=0;
		  for(int index=0;index<polyValues.size();++index){
		    if(ruleMap[rule_opt[0]]==rule::mean)
		      theValue=stat.mean(polyValues[index]);
		    else if(ruleMap[rule_opt[0]]==rule::median)
		      theValue=stat.median(polyValues[index]);
		    else if(ruleMap[rule_opt[0]]==rule::sum)
		      theValue=stat.sum(polyValues[index]);
		    else if(ruleMap[rule_opt[0]]==rule::maximum)
		      theValue=stat.mymax(polyValues[index]);
		    else if(ruleMap[rule_opt[0]]==rule::minimum)
		      theValue=stat.mymin(polyValues[index]);
		    else{//rule::centroid
		      if(verbose_opt[0])
			std::cout << "number of points in polygon: " << nPointPolygon << std::endl;
		      assert(nPointPolygon<=1);
		      assert(nPointPolygon==polyValues[index].size());
		      theValue=polyValues[index].back();
		    }
		    if(verbose_opt[0]>1)
		      std::cout << "set field " << fieldname_opt[index] << " to " << theValue << std::endl;
		    switch( fieldType ){
		    case OFTInteger:
		    case OFTReal:
		      if(polygon_opt[0])
			writePolygonFeature->SetField(fieldname_opt[index].c_str(),theValue);
		      else
			writeCentroidFeature->SetField(fieldname_opt[index].c_str(),theValue);
		      break;
		    case OFTString:
		      if(polygon_opt[0])
			writePolygonFeature->SetField(fieldname_opt[index].c_str(),type2string<double>(theValue).c_str());
		      else
			writeCentroidFeature->SetField(fieldname_opt[index].c_str(),type2string<double>(theValue).c_str());
		      break;
		      // case OFTRealList:{
		      // int fieldIndex;
		      // int nCount;
		      // const double *theList;
		      // vector<double> vectorList;
		      // if(polygon_opt[0]){
		      //   fieldIndex=writePolygonFeature->GetFieldIndex(fieldname_opt[index].c_str());
		      //   theList=writePolygonFeature->GetFieldAsDoubleList(fieldIndex,&nCount);
		      //   vectorList.resize(nCount+1);
		      //   for(int index=0;index<nCount;++index)
		      // 	vectorList[index]=theList[index];
		      //   vectorList[nCount]=theValue;
		      //   writePolygonFeature->SetField(fieldIndex,vectorList.size(),&(vectorList[0]));
		      // }
		      // else{
		      //   fieldIndex=writeCentroidFeature->GetFieldIndex(fieldname_opt[index].c_str());
		      //   theList=writeCentroidFeature->GetFieldAsDoubleList(fieldIndex,&nCount);
		      //   vectorList.resize(nCount+1);
		      //   for(int index=0;index<nCount;++index)
		      // 	vectorList[index]=theList[index];
		      //   vectorList[nCount]=theValue;
		      //   writeCentroidFeature->SetField(fieldIndex,vectorList.size(),&(vectorList[0]));
		      // }
		      // break;
		      //}
		    default://not supported
		      std::cout << "field type not supported yet..." << std::endl;
		      break;
		    }
		  }
		}
	      }
	      else{//class_opt is set
		if(ruleMap[rule_opt[0]]==rule::proportion){
		  if(verbose_opt[0])
		    std::cout << "number of points in polygon: " << nPointPolygon << std::endl;
		  stat.normalize_pct(polyClassValues);
		  for(int index=0;index<polyValues.size();++index){
		    double theValue=polyClassValues[index];
		    ostringstream fs;
		    fs << class_opt[index];
		    if(polygon_opt[0])
		      writePolygonFeature->SetField(fs.str().c_str(),static_cast<int>(theValue));
		    else
		      writeCentroidFeature->SetField(fs.str().c_str(),static_cast<int>(theValue));
		  }
		}
		else if(ruleMap[rule_opt[0]]==rule::custom){
		  assert(polygon_opt[0]);//not implemented for points
		  if(verbose_opt[0])
		    std::cout << "number of points in polygon: " << nPointPolygon << std::endl;
		  stat.normalize_pct(polyClassValues);
		  assert(polyClassValues.size()==2);//11:broadleaved, 12:coniferous
		  if(polyClassValues[0]>=75)//broadleaved
		    writePolygonFeature->SetField(label_opt[0].c_str(),static_cast<int>(11));
		  else if(polyClassValues[1]>=75)//coniferous
		    writePolygonFeature->SetField(label_opt[0].c_str(),static_cast<int>(12));
		  else if(polyClassValues[0]>25&&polyClassValues[1]>25)//mixed
		    writePolygonFeature->SetField(label_opt[0].c_str(),static_cast<int>(13));
		  else{
		    if(verbose_opt[0]){
		      std::cout << "No valid value in polyClassValues..." << std::endl;
		      for(int index=0;index<polyClassValues.size();++index){
			double theValue=polyClassValues[index];
			std::cout << theValue << " ";
		      }
		      std::cout << std::endl;
		    }
		    writePolygonFeature->SetField(label_opt[0].c_str(),static_cast<int>(20));
		  }
		}
		else if(ruleMap[rule_opt[0]]==rule::maxvote){
		  //maximum votes in polygon
		  if(verbose_opt[0])
		    std::cout << "number of points in polygon: " << nPointPolygon << std::endl;
		  //search for class with maximum votes
		  int maxClass=stat.mymin(class_opt);
		  vector<double>::iterator maxit;
		  maxit=stat.mymax(polyClassValues,polyClassValues.begin(),polyClassValues.end());
		  int maxIndex=distance(polyClassValues.begin(),maxit);
		  maxClass=class_opt[maxIndex];
		  if(verbose_opt[0]>0)
		    std::cout << "maxClass: " << maxClass << std::endl;
		  writePolygonFeature->SetField(label_opt[0].c_str(),maxClass);
		}
	      }
	      if(polygon_opt[0]){
		if(verbose_opt[0]>1)
		  std::cout << "creating polygon feature" << std::endl;
		if(writeTest){
		  if(writeTestLayer->CreateFeature( writePolygonFeature ) != OGRERR_NONE ){
		    std::string errorString="Failed to create polygon feature in shapefile";
		    throw(errorString);
		  }
		}
		else{
		  if(writeLayer->CreateFeature( writePolygonFeature ) != OGRERR_NONE ){
		    std::string errorString="Failed to create polygon feature in shapefile";
		    throw(errorString);
		  }
		}
		OGRFeature::DestroyFeature( writePolygonFeature );
		++ntotalvalid;
		if(verbose_opt[0])
		  std::cout << "ntotalvalid(1): " << ntotalvalid << std::endl;
	      }
	      else{
		if(verbose_opt[0]>1)
		  std::cout << "creating point feature in centroid" << std::endl;
		if(writeTest){
		  if(writeTestLayer->CreateFeature( writeCentroidFeature ) != OGRERR_NONE ){
		    std::string errorString="Failed to create point feature in shapefile";
		    throw(errorString);
		  }
		}
		else{
		  //test
		  assert(validFeature);
		  if(writeLayer->CreateFeature( writeCentroidFeature ) != OGRERR_NONE ){
		    std::string errorString="Failed to create point feature in shapefile";
		    throw(errorString);
		  }
		}
		OGRFeature::DestroyFeature( writeCentroidFeature );
		++ntotalvalid;
		if(verbose_opt[0])
		  std::cout << "ntotalvalid: " << ntotalvalid << std::endl;
	      }
	    }
	  }
	  else if(wkbFlatten(poGeometry->getGeometryType()) == wkbMultiPolygon){//todo: try to use virtual OGRGeometry instead of OGRMultiPolygon and OGRPolygon
	    OGRMultiPolygon readPolygon = *((OGRMultiPolygon *) poGeometry);
	    OGRPolygon writePolygon;
	    OGRLinearRing writeRing;
	    OGRPoint writeCentroidPoint;
	    OGRFeature *writePolygonFeature;
	    OGRFeature *writeCentroidFeature;

	    readPolygon.closeRings();

	    if(verbose_opt[0]>1)
	      std::cout << "get centroid point from polygon" << std::endl;
<<<<<<< HEAD
	    if(ruleMap[rule_opt[0]]==rule::pointOnSurface){
	      string errorString="Error: pointOnSurface is not supported for multi polygons";
	      throw(errorString);
	    }
		
=======
>>>>>>> 7cefa579
	    readPolygon.Centroid(&writeCentroidPoint);

	    double ulx,uly,lrx,lry;
	    double uli,ulj,lri,lrj;
	    if((polygon_opt[0]&&ruleMap[rule_opt[0]]==rule::point)||(ruleMap[rule_opt[0]]==rule::centroid)){
	      ulx=writeCentroidPoint.getX();
	      uly=writeCentroidPoint.getY();
	      lrx=ulx;
	      lry=uly;
	    }
	    else{
	      //get envelope
	      if(verbose_opt[0])
		std::cout << "reading envelope for polygon " << ifeature << std::endl;
	      OGREnvelope* psEnvelope=new OGREnvelope();
	      readPolygon.getEnvelope(psEnvelope);
	      ulx=psEnvelope->MinX;
	      uly=psEnvelope->MaxY;
	      lrx=psEnvelope->MaxX;
	      lry=psEnvelope->MinY;
	      delete psEnvelope;
	    }
	    if(geo_opt[0]){
	      imgReader.geo2image(ulx,uly,uli,ulj);
	      imgReader.geo2image(lrx,lry,lri,lrj);
	    }
	    else{
	      uli=ulx;
	      ulj=uly;
	      lri=lrx;
	      lrj=lry;
	    }
	    //nearest neighbour
	    ulj=static_cast<int>(ulj);
	    uli=static_cast<int>(uli);
	    lrj=static_cast<int>(lrj);
	    lri=static_cast<int>(lri);
	    //iterate through all pixels
	    if(verbose_opt[0]>1)
	      std::cout << "bounding box for feature " << ifeature << ": " << uli << " " << ulj << " " << lri << " " << lrj << std::endl;

	    if(uli<0||lri>=imgReader.nrOfCol()||ulj<0||ulj>=imgReader.nrOfRow())
	      continue;

	    int nPointPolygon=0;
	    if(polygon_opt[0]){
	      if(writeTest)
		writePolygonFeature = OGRFeature::CreateFeature(writeTestLayer->GetLayerDefn());
	      else
		writePolygonFeature = OGRFeature::CreateFeature(writeLayer->GetLayerDefn());
	    }
	    else if(ruleMap[rule_opt[0]]!=rule::point){
	      if(writeTest)
		writeCentroidFeature = OGRFeature::CreateFeature(writeTestLayer->GetLayerDefn());
	      else
		writeCentroidFeature = OGRFeature::CreateFeature(writeLayer->GetLayerDefn());
	    }
	    // vector<double> polyValues;
	    Vector2d<double> polyValues;
	    vector<double> polyClassValues;

	    if(class_opt.size()){
	      polyClassValues.resize(class_opt.size());
	      //initialize
	      for(int iclass=0;iclass<class_opt.size();++iclass)
		polyClassValues[iclass]=0;
	    }
	    else
	      polyValues.resize(nband);
	    vector< Vector2d<double> > readValues(nband);
	    for(int iband=0;iband<nband;++iband){
	      int theBand=(band_opt[0]<0)?iband:band_opt[iband];
	      //test
	      assert(uli>=0);
	      assert(uli<imgReader.nrOfCol());	      
	      assert(lri>=0);
	      assert(lri<imgReader.nrOfCol());	      
	      assert(ulj>=0);
	      assert(ulj<imgReader.nrOfRow());	      
	      assert(lrj>=0);
	      assert(lrj<imgReader.nrOfRow());	      
	      imgReader.readDataBlock(readValues[iband],GDT_Float64,uli,lri,ulj,lrj,theBand);
	    }
	    //todo: readDataBlock for maskReader...
	    OGRPoint thePoint;
	    for(int j=ulj;j<=lrj;++j){
	      for(int i=uli;i<=lri;++i){
		//check if within raster image
		if(i<0||i>=imgReader.nrOfCol())
		  continue;
		if(j<0||j>=imgReader.nrOfRow())
		  continue;
		//check if point is on surface
		double x=0;
		double y=0;
		imgReader.image2geo(i,j,x,y);
		thePoint.setX(x);
		thePoint.setY(y);

		if(ruleMap[rule_opt[0]]!=rule::centroid&&!readPolygon.Contains(&thePoint))
		  continue;
		bool valid=true;
		for(int imask=0;imask<mask_opt.size();++imask){
		    double colMask,rowMask;//image coordinates in mask image
		    if(mask_opt.size()>1){//multiple masks
		      maskReader[imask].geo2image(x,y,colMask,rowMask);
		      //nearest neighbour
		      rowMask=static_cast<int>(rowMask);
		      colMask=static_cast<int>(colMask);
		      if(static_cast<int>(colMask)<0||static_cast<int>(colMask)>=maskReader[imask].nrOfCol())
			continue;
              
		      if(static_cast<int>(rowMask)!=static_cast<int>(oldmaskrow[imask])){
			if(static_cast<int>(rowMask)<0||static_cast<int>(rowMask)>=maskReader[imask].nrOfRow())
			  continue;
			else{
			  maskReader[imask].readData(maskBuffer[imask],GDT_Int32,static_cast<int>(rowMask));
			  oldmaskrow[imask]=rowMask;
			  assert(maskBuffer.size()==maskReader[imask].nrOfBand());
			}
		      }
		      int ivalue=0;
		      if(mask_opt.size()==msknodata_opt.size())//one invalid value for each mask
			ivalue=static_cast<int>(msknodata_opt[imask]);
		      else//use same invalid value for each mask
			ivalue=static_cast<int>(msknodata_opt[0]);
		      if(maskBuffer[imask][colMask]==ivalue){
			valid=false;
			break;
		      }
		    }
		    else if(maskReader.size()){
		      maskReader[0].geo2image(x,y,colMask,rowMask);
		      //nearest neighbour
		      rowMask=static_cast<int>(rowMask);
		      colMask=static_cast<int>(colMask);
		      if(static_cast<int>(colMask)<0||static_cast<int>(colMask)>=maskReader[0].nrOfCol())
			continue;
              
		      if(static_cast<int>(rowMask)!=static_cast<int>(oldmaskrow[0])){
			if(static_cast<int>(rowMask)<0||static_cast<int>(rowMask)>=maskReader[0].nrOfRow())
			  continue;
			else{
			  maskReader[0].readData(maskBuffer[0],GDT_Int32,static_cast<int>(rowMask));
			  oldmaskrow[0]=rowMask;
			}
		      }
		      for(int ivalue=0;ivalue<msknodata_opt.size();++ivalue){
			if(maskBuffer[0][colMask]==static_cast<int>(msknodata_opt[ivalue])){
			  valid=false;
			  break;
			}
		      }
		    }
		  }
		  if(!valid)
		    continue;
		  else
		    validFeature=true;
		  writeRing.addPoint(&thePoint);
		  if(verbose_opt[0]>1)
		    std::cout << "point is on surface:" << thePoint.getX() << "," << thePoint.getY() << std::endl;
		  ++nPointPolygon;

		  if(polythreshold_opt.size())
		    if(nPointPolygon>polythreshold_opt[0])
		      continue;
		  // throw(nPointPolygon);
		  OGRFeature *writePointFeature;
		  if(!polygon_opt[0]){
		    //create feature
		    if(ruleMap[rule_opt[0]]==rule::point){//do not create in case of mean, mean or sum (only create point at centroid)
		      if(writeTest)
			writePointFeature = OGRFeature::CreateFeature(writeTestLayer->GetLayerDefn());
		      else
			writePointFeature = OGRFeature::CreateFeature(writeLayer->GetLayerDefn());
		      if(verbose_opt[0]>1)
			std::cout << "copying fields from polygons " << sample_opt[0] << std::endl;
		      if(writePointFeature->SetFrom(readFeature)!= OGRERR_NONE)
			cerr << "writing feature failed" << std::endl;
		      writePointFeature->SetGeometry(&thePoint);
		      OGRGeometry *updateGeometry;
		      updateGeometry = writePointFeature->GetGeometryRef();
		      OGRPoint *poPoint = (OGRPoint *) updateGeometry;
		      if(verbose_opt[0]>1)
			std::cout << "write feature has " << writePointFeature->GetFieldCount() << " fields" << std::endl;
		    }
		  }
		  if(class_opt.size()){
		    short value=((readValues[0])[j-ulj])[i-uli];
		    for(int iclass=0;iclass<class_opt.size();++iclass){
		      if(value==class_opt[iclass])
			polyClassValues[iclass]+=1;
		    }
		  }
		  else{
		    for(int iband=0;iband<nband;++iband){
		      //test
		      assert(j-ulj>=0);
		      assert(j-ulj<readValues[iband].size());
		      assert(i-uli>=0);
		      assert(i-uli<((readValues[iband])[j-ulj]).size());
		      double value=((readValues[iband])[j-ulj])[i-uli];
		      // imgReader.readData(value,GDT_Float64,i,j,theBand);
		      if(verbose_opt[0]>1)
			std::cout << ": " << value << std::endl;
		      if(polygon_opt[0]||ruleMap[rule_opt[0]]!=rule::point)
			polyValues[iband].push_back(value);
		      else{
			if(verbose_opt[0]>1)
			  std::cout << "set field " << fieldname_opt[iband] << " to " << value << std::endl;
			switch( fieldType ){
			case OFTInteger:
			case OFTReal:
			  writePointFeature->SetField(fieldname_opt[iband].c_str(),value);
			  break;
			case OFTString:
			  writePointFeature->SetField(fieldname_opt[iband].c_str(),type2string<double>(value).c_str());
			  break;
			  // case OFTRealList:{
			  //   int fieldIndex=writePointFeature->GetFieldIndex(fieldname_opt[iband].c_str());
			  //   int nCount;
			  //   const double *theList;
			  //   theList=writePointFeature->GetFieldAsDoubleList(fieldIndex,&nCount);
			  //   vector<double> vectorList(nCount+1);
			  //   for(int index=0;index<nCount;++index)
			  // 	vectorList[nCount]=value;
			  //   writePointFeature->SetField(fieldIndex,vectorList.size(),&(vectorList[0]));
			  //   break;
			  // }
			default://not supported
			  assert(0);
			  break;
			}
		      }//else
		    }//iband
		  }//else (class_opt.size())
		  if(!polygon_opt[0]){
		    if(ruleMap[rule_opt[0]]==rule::point){//do not create in case of mean /median value (only at centroid)
		      //write feature
		      if(verbose_opt[0]>1)
			std::cout << "creating point feature" << std::endl;
		      if(writeTest){
			if(writeTestLayer->CreateFeature( writePointFeature ) != OGRERR_NONE ){
			  std::string errorString="Failed to create feature in shapefile";
			  throw(errorString);
			}
		      }
		      else{
			if(writeLayer->CreateFeature( writePointFeature ) != OGRERR_NONE ){
			  std::string errorString="Failed to create feature in shapefile";
			  throw(errorString);
			}
		      }
		      //destroy feature
		      OGRFeature::DestroyFeature( writePointFeature );
		    }
		  }
		  // ++isample;
		  ++ntotalvalid;
		  if(verbose_opt[0])
		    std::cout << "ntotalvalid: " << ntotalvalid << std::endl;
	      }
	    }

	    //test
	    if(!validFeature)
	      continue;
	    if(polygon_opt[0]||ruleMap[rule_opt[0]]!=rule::point){
	      //do not create if no points found within polygon
	      if(!nPointPolygon)
		continue;
	      //add ring to polygon
	      if(polygon_opt[0]){
		writePolygon.addRing(&writeRing);
		writePolygon.closeRings();
		//write geometry of writePolygon
		writePolygonFeature->SetGeometry(&writePolygon);
		if(writePolygonFeature->SetFrom(readFeature)!= OGRERR_NONE)
		  cerr << "writing feature failed" << std::endl;
		if(verbose_opt[0]>1)
		  std::cout << "copying new fields write polygon " << sample_opt[0] << std::endl;
		if(verbose_opt[0]>1)
		  std::cout << "write feature has " << writePolygonFeature->GetFieldCount() << " fields" << std::endl;
		//write polygon feature
	      }
	      else{//write mean /median value of polygon to centroid point (ruleMap[rule_opt[0]]==rule::mean /median )
		//create feature
		if(verbose_opt[0]>1)
		  std::cout << "copying fields from polygons " << sample_opt[0] << std::endl;
		if(writeCentroidFeature->SetFrom(readFeature)!= OGRERR_NONE)
		  cerr << "writing feature failed" << std::endl;
		writeCentroidFeature->SetGeometry(&writeCentroidPoint);
		OGRGeometry *updateGeometry;
		updateGeometry = writeCentroidFeature->GetGeometryRef();
		assert(wkbFlatten(updateGeometry->getGeometryType()) == wkbPoint );
		if(verbose_opt[0]>1)
		  std::cout << "write feature has " << writeCentroidFeature->GetFieldCount() << " fields" << std::endl;
	      }
	      if(class_opt.empty()){
		if(ruleMap[rule_opt[0]]==rule::point){//value at each point (or at centroid of polygon if line is set)
		  if(verbose_opt[0])
		    std::cout << "number of points in polygon: " << nPointPolygon << std::endl;
		  for(int index=0;index<polyValues.size();++index){
		    //test
		    assert(polyValues[index].size()==1);
		    double theValue=polyValues[index].back();
		    if(verbose_opt[0])
		      std::cout << "number of points in polygon: " << nPointPolygon << std::endl;
		    int theBand=(band_opt[0]<0)?index:band_opt[index];

		    if(verbose_opt[0]>1)
		      std::cout << "set field " << fieldname_opt[index] << " to " << theValue << std::endl;
		    switch( fieldType ){
		    case OFTInteger:
		    case OFTReal:
		      if(polygon_opt[0])
			writePolygonFeature->SetField(fieldname_opt[index].c_str(),theValue);
		      else
			writeCentroidFeature->SetField(fieldname_opt[index].c_str(),theValue);
		      break;
		    case OFTString:
		      if(polygon_opt[0])
			writePolygonFeature->SetField(fieldname_opt[index].c_str(),type2string<double>(theValue).c_str());
		      else
			writeCentroidFeature->SetField(fieldname_opt[index].c_str(),type2string<double>(theValue).c_str());
		      break;
		      // case OFTRealList:{
		      //   int fieldIndex;
		      //   int nCount;
		      //   const double *theList;
		      //   vector<double> vectorList;
		      //   if(polygon_opt[0]){
		      //     fieldIndex=writePolygonFeature->GetFieldIndex(fieldname_opt[index].c_str());
		      //     theList=writePolygonFeature->GetFieldAsDoubleList(fieldIndex,&nCount);
		      //     vectorList.resize(nCount+1);
		      //     for(int index=0;index<nCount;++index)
		      // 	vectorList[index]=theList[index];
		      //     vectorList[nCount]=theValue;
		      //     writePolygonFeature->SetField(fieldIndex,vectorList.size(),&(vectorList[0]));
		      //   }
		      //   else{
		      //     fieldIndex=writeCentroidFeature->GetFieldIndex(fieldname_opt[index].c_str());
		      //     theList=writeCentroidFeature->GetFieldAsDoubleList(fieldIndex,&nCount);
		      //     vectorList.resize(nCount+1);
		      //     for(int index=0;index<nCount;++index)
		      // 	vectorList[index]=theList[index];
		      //     vectorList[nCount]=theValue;
		      //     writeCentroidFeature->SetField(fieldIndex,vectorList.size(),&(vectorList[0]));
		      //   }
		      //   break;
		      // }
		    default://not supported
		      std::cout << "field type not supported yet..." << std::endl;
		      break;
		    }
		  }
		}
		else{//ruleMap[rule_opt[0]] is not rule::point
		  double theValue=0;
		  for(int index=0;index<polyValues.size();++index){
		    if(ruleMap[rule_opt[0]]==rule::mean)
		      theValue=stat.mean(polyValues[index]);
		    else if(ruleMap[rule_opt[0]]==rule::median)
		      theValue=stat.median(polyValues[index]);
		    else if(ruleMap[rule_opt[0]]==rule::sum)
		      theValue=stat.sum(polyValues[index]);
		    else if(ruleMap[rule_opt[0]]==rule::maximum)
		      theValue=stat.mymax(polyValues[index]);
		    else if(ruleMap[rule_opt[0]]==rule::minimum)
		      theValue=stat.mymin(polyValues[index]);
		    else{//rule::centroid
		      if(verbose_opt[0])
			std::cout << "number of points in polygon: " << nPointPolygon << std::endl;
		      assert(nPointPolygon<=1);
		      assert(nPointPolygon==polyValues[index].size());
		      theValue=polyValues[index].back();
		    }
		    if(verbose_opt[0]>1)
		      std::cout << "set field " << fieldname_opt[index] << " to " << theValue << std::endl;
		    switch( fieldType ){
		    case OFTInteger:
		    case OFTReal:
		      if(polygon_opt[0])
			writePolygonFeature->SetField(fieldname_opt[index].c_str(),theValue);
		      else
			writeCentroidFeature->SetField(fieldname_opt[index].c_str(),theValue);
		      break;
		    case OFTString:
		      if(polygon_opt[0])
			writePolygonFeature->SetField(fieldname_opt[index].c_str(),type2string<double>(theValue).c_str());
		      else
			writeCentroidFeature->SetField(fieldname_opt[index].c_str(),type2string<double>(theValue).c_str());
		      break;
		      // case OFTRealList:{
		      // int fieldIndex;
		      // int nCount;
		      // const double *theList;
		      // vector<double> vectorList;
		      // if(polygon_opt[0]){
		      //   fieldIndex=writePolygonFeature->GetFieldIndex(fieldname_opt[index].c_str());
		      //   theList=writePolygonFeature->GetFieldAsDoubleList(fieldIndex,&nCount);
		      //   vectorList.resize(nCount+1);
		      //   for(int index=0;index<nCount;++index)
		      // 	vectorList[index]=theList[index];
		      //   vectorList[nCount]=theValue;
		      //   writePolygonFeature->SetField(fieldIndex,vectorList.size(),&(vectorList[0]));
		      // }
		      // else{
		      //   fieldIndex=writeCentroidFeature->GetFieldIndex(fieldname_opt[index].c_str());
		      //   theList=writeCentroidFeature->GetFieldAsDoubleList(fieldIndex,&nCount);
		      //   vectorList.resize(nCount+1);
		      //   for(int index=0;index<nCount;++index)
		      // 	vectorList[index]=theList[index];
		      //   vectorList[nCount]=theValue;
		      //   writeCentroidFeature->SetField(fieldIndex,vectorList.size(),&(vectorList[0]));
		      // }
		      // break;
		      // }
		    default://not supported
		      std::cout << "field type not supported yet..." << std::endl;
		      break;
		    }
		  }
		}
	      }
	      else{//class_opt is set
		if(ruleMap[rule_opt[0]]==rule::proportion){
		  if(verbose_opt[0])
		    std::cout << "number of points in polygon: " << nPointPolygon << std::endl;
		  stat.normalize_pct(polyClassValues);
		  for(int index=0;index<polyValues.size();++index){
		    double theValue=polyClassValues[index];
		    ostringstream fs;
		    fs << class_opt[index];
		    if(polygon_opt[0])
		      writePolygonFeature->SetField(fs.str().c_str(),static_cast<int>(theValue));
		    else
		      writeCentroidFeature->SetField(fs.str().c_str(),static_cast<int>(theValue));
		  }
		}
		else if(ruleMap[rule_opt[0]]==rule::custom){
		  assert(polygon_opt[0]);//not implemented for points
		  if(verbose_opt[0])
		    std::cout << "number of points in polygon: " << nPointPolygon << std::endl;
		  stat.normalize_pct(polyClassValues);
		  assert(polyClassValues.size()==2);//11:broadleaved, 12:coniferous
		  if(polyClassValues[0]>=75)//broadleaved
		    writePolygonFeature->SetField(label_opt[0].c_str(),static_cast<int>(11));
		  else if(polyClassValues[1]>=75)//coniferous
		    writePolygonFeature->SetField(label_opt[0].c_str(),static_cast<int>(12));
		  else if(polyClassValues[0]>25&&polyClassValues[1]>25)//mixed
		    writePolygonFeature->SetField(label_opt[0].c_str(),static_cast<int>(13));
		  else{
		    if(verbose_opt[0]){
		      std::cout << "No valid value in polyClassValues..." << std::endl;
		      for(int index=0;index<polyClassValues.size();++index){
			double theValue=polyClassValues[index];
			std::cout << theValue << " ";
		      }
		      std::cout << std::endl;
		    }
		    writePolygonFeature->SetField(label_opt[0].c_str(),static_cast<int>(20));
		  }
		}
		else if(ruleMap[rule_opt[0]]==rule::maxvote){
		  //maximum votes in polygon
		  if(verbose_opt[0])
		    std::cout << "number of points in polygon: " << nPointPolygon << std::endl;
		  //search for class with maximum votes
		  int maxClass=stat.mymin(class_opt);
		  vector<double>::iterator maxit;
		  maxit=stat.mymax(polyClassValues,polyClassValues.begin(),polyClassValues.end());
		  int maxIndex=distance(polyClassValues.begin(),maxit);
		  maxClass=class_opt[maxIndex];
		  if(verbose_opt[0]>0)
		    std::cout << "maxClass: " << maxClass << std::endl;
		  writePolygonFeature->SetField(label_opt[0].c_str(),maxClass);
		}
	      }

	      if(polygon_opt[0]){
		if(verbose_opt[0]>1)
		  std::cout << "creating polygon feature" << std::endl;
		if(writeTest){
		  if(writeTestLayer->CreateFeature( writePolygonFeature ) != OGRERR_NONE ){
		    std::string errorString="Failed to create polygon feature in shapefile";
		    throw(errorString);
		  }
		}
		else{
		  if(writeLayer->CreateFeature( writePolygonFeature ) != OGRERR_NONE ){
		    std::string errorString="Failed to create polygon feature in shapefile";
		    throw(errorString);
		  }
		}
		OGRFeature::DestroyFeature( writePolygonFeature );
		++ntotalvalid;
		if(verbose_opt[0])
		  std::cout << "ntotalvalid: " << ntotalvalid << std::endl;
	      }
	      else{
		if(verbose_opt[0]>1)
		  std::cout << "creating point feature in centroid" << std::endl;
		if(writeTest){
		  if(writeTestLayer->CreateFeature( writeCentroidFeature ) != OGRERR_NONE ){
		    std::string errorString="Failed to create point feature in shapefile";
		    throw(errorString);
		  }
		}
		else{
		  //test
		  assert(validFeature);
		  if(writeLayer->CreateFeature( writeCentroidFeature ) != OGRERR_NONE ){
		    std::string errorString="Failed to create point feature in shapefile";
		    throw(errorString);
		  }
		}
		OGRFeature::DestroyFeature( writeCentroidFeature );
		++ntotalvalid;
		if(verbose_opt[0])
		  std::cout << "ntotalvalid: " << ntotalvalid << std::endl;
	      }
	    }
	  }
	  else{
	    std::string test;
	    test=poGeometry->getGeometryName();
	    ostringstream oss;
	    oss << "geometry " << test << " not supported";
	    throw(oss.str());
	  }
	  ++ifeature;
	  progress=static_cast<float>(ifeature+1)/nfeature;
	  pfnProgress(progress,pszMessage,pProgressArg);
	}
	catch(std::string e){
	  std::cout << e << std::endl;
	  continue;
	}
	catch(int npoint){
	  if(verbose_opt[0])
	    std::cout << "number of points read in polygon: " << npoint << std::endl;
	  continue;
	}
      }//end of getNextFeature
      // if(rbox_opt[0]>0||cbox_opt[0]>0)
      //   boxWriter.close();
      progress=1.0;
      pfnProgress(progress,pszMessage,pProgressArg);
      ++ilayerWrite;
    }
    ogrWriter.close();
    if(test_opt.size())
      ogrTestWriter.close();
  }
  progress=1.0;
  pfnProgress(progress,pszMessage,pProgressArg);
  imgReader.close();
}
  <|MERGE_RESOLUTION|>--- conflicted
+++ resolved
@@ -1694,14 +1694,7 @@
 
 	    if(verbose_opt[0]>1)
 	      std::cout << "get centroid point from polygon" << std::endl;
-<<<<<<< HEAD
-	    if(ruleMap[rule_opt[0]]==rule::pointOnSurface){
-	      string errorString="Error: pointOnSurface is not supported for multi polygons";
-	      throw(errorString);
-	    }
-		
-=======
->>>>>>> 7cefa579
+
 	    readPolygon.Centroid(&writeCentroidPoint);
 
 	    double ulx,uly,lrx,lry;
