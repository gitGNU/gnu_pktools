--- conflicted
+++ resolved
@@ -338,17 +338,14 @@
 	support for mask in geo coordinates (does not need to be in same dimensions as input raster dataset, only in same projection)
 
 version 2.6.2
-<<<<<<< HEAD
  - documentation
 	minor bug fixes, thanks to patches introduced by Bas Couwenberg
-
-=======
  - pkdiff
 	support double data types for input and mask
 	support new option -reg to calculate regression between input and reference
 	support of duplicate option -b to select band in reference image
 	always use first band in mask image instead of using band defined in option -b
->>>>>>> 9f612aed
+ - command line help info (change request #43845)
 Todo:
  - todo for API
 	ImgReaderGdal (ImgWriterGdal) open in update mode (check gdal_edit.py: http://searchcode.com/codesearch/view/18938404)
